--- conflicted
+++ resolved
@@ -8,18 +8,14 @@
             .sampleUtterancesFile("./test/resources/SampleUtterances.txt")
             .intentSchemaFile("./test/resources/IntentSchema.json")
             .create();
-<<<<<<< HEAD
-        const response  = await virtualAlexa.utter("play now") as any;
-=======
 
         let requestToCheck: any;
         assert(virtualAlexa.filter((request) => {
             requestToCheck = request;
         }));
 
-        const response  = await virtualAlexa.utter("play now");
-
->>>>>>> f957876f
+        const response  = await virtualAlexa.utter("play now") as any;
+
         assert.isDefined(response);
 
         assert.isTrue(response.success);
@@ -40,7 +36,7 @@
         assert(virtualAlexa.filter((request) => {
             requestToCheck = request;
         }));
-        const response  = await virtualAlexa.utter("play now");
+        const response  = await virtualAlexa.utter("play now") as any;
         assert.isDefined(response);
 
         assert.isTrue(response.success);
@@ -74,7 +70,7 @@
             .handler("index.handler")
             .locale("de-DE")
             .create();
-        const response  = await virtualAlexa.utter("contact info");
+        const response  = await virtualAlexa.utter("contact info") as any;
         assert.equal(response.intent, "TellMeMoreIntent");
         process.chdir("../..");
     });
@@ -84,7 +80,7 @@
         const virtualAlexa = VirtualAlexa.Builder()
             .handler("index.handler")
             .create();
-        const response  = await virtualAlexa.utter("contact info");
+        const response  = await virtualAlexa.utter("contact info") as any;
         assert.equal(response.intent, "TellMeMoreIntent");
         process.chdir("../..");
     });
@@ -338,16 +334,14 @@
             }).utter("play now");
 
             // Test the response object
-            assert.equal(response.promptSSML(), "SSML");
-            assert.isUndefined(response.promptText());
-            assert.equal(response.repromptText(), "TEXT");
-            assert.isUndefined(response.repromptSSML());
+            assert.equal(response.prompt(), "SSML");
+            assert.equal(response.reprompt(), "TEXT");
             assert.equal(response.card().content, "content");
             assert.equal(response.cardImage().smallImageUrl, "smallImageUrl");
             assert.equal(response.cardContent(), "content");
             assert.equal(response.cardTitle(), "title");
-            assert.equal(response.cardLargeImageURL(), "largeImageUrl");
-            assert.equal(response.cardSmallImageURL(), "smallImageUrl");
+            assert.equal(response.cardLargeImage(), "largeImageUrl");
+            assert.equal(response.cardSmallImage(), "smallImageUrl");
             assert.equal(response.attr("counter"), "0");
             assert.equal(response.attrs("counter", "key1").counter, "0");
             assert.isUndefined(response.attrs("counter", "key1").key1);
@@ -547,7 +541,7 @@
 
         const reply = await virtualAlexa.filter((request) => {
             request.session.sessionId = "Filtered";
-        }).launch();
+        }).launch() as any;
 
         assert.isTrue(reply.custom);
     });
