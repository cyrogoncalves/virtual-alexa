{
  "name": "virtual-alexa",
  "license": "Apache-2.0",
  "private": false,
  "version": "0.4.2-0",
  "main": "./lib/src/Index.js",
  "typings": "./lib/src/Index.d.ts",
  "engines": {
    "node": "> 6.0.0"
  },
  "files": [
    "lib/src/*.js",
    "lib/src/AudioItem.d.ts",
    "lib/src/AudioPlayer.d.ts",
    "lib/src/Device.d.ts",
    "lib/src/Index.d.ts",
    "lib/src/SkillContext.d.ts",
    "lib/src/SkillSession.d.ts",
    "lib/src/User.d.ts",
    "lib/src/VirtualAlexa.d.ts"
  ],
  "nyc": {
    "exclude": [
      "lib/test/*.js",
      "test/**/*.js"
    ]
  },
  "repository": {
    "type": "git",
    "url": "git://github.com/bespoken/virtual-alexa.git"
  },
  "scripts": {
    "docs": "gulp --gulpfile docs/gulpfile.js --cwd .",
    "posttest": "nyc report --reporter=json --reporter=html && codecov -f coverage/*.json",
    "pretest": "npm run tsc",
    "test": "nyc mocha lib/**/*Test.js",
    "tsc": "tsc",
    "typings": "typings install"
  },
  "dependencies": {
    "@types/uuid": "^3.4.1",
<<<<<<< HEAD
    "uuid": "^3.1.0",
    "virtual-core": "0.0.8"
=======
    "lodash": "^4.17.4",
    "uuid": "^3.1.0"
>>>>>>> ca5bda1b
  },
  "devDependencies": {
    "@types/chai": "^4.0.4",
    "@types/lodash": "^4.14.85",
    "@types/mocha": "^2.2.42",
    "@types/node": "^6.0.88",
    "chai": "^4.0.4",
    "codecov": "^2.3.0",
    "gulp": "^3.9.1",
    "gulp-typedoc": "^2.0.3",
    "mocha": "^3.5.0",
    "nyc": "^11.1.0",
    "ts-node": "^3.3.0",
    "tslint": "^5.7.0",
    "typedoc": "^0.8.0",
    "typescript": "^2.5.1"
  }
}<|MERGE_RESOLUTION|>--- conflicted
+++ resolved
@@ -39,13 +39,9 @@
   },
   "dependencies": {
     "@types/uuid": "^3.4.1",
-<<<<<<< HEAD
+    "lodash": "^4.17.4",
     "uuid": "^3.1.0",
     "virtual-core": "0.0.8"
-=======
-    "lodash": "^4.17.4",
-    "uuid": "^3.1.0"
->>>>>>> ca5bda1b
   },
   "devDependencies": {
     "@types/chai": "^4.0.4",
