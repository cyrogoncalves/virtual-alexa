import {AudioPlayer} from "./AudioPlayer";
import {InteractionModel} from "./InteractionModel";
import {SkillContext} from "./SkillContext";
import {SessionEndedReason, SkillRequest} from "./SkillRequest";
import {SkillResponse} from "./SkillResponse";
import {Utterance} from "./Utterance";
import {RequestFilter} from "./VirtualAlexa";

/**
 * SkillInteractor comes in two flavors:
 *  {@link LocalSkillInteractor} - works with a local Lambda file
 *  {@link RemoteSkillInteractor} - works with a skill via HTTP calls to a URL
 *
 *  The core behavior is the same, sub-classes just implement the {@link SkillInteractor.invoke} routine
 */
export abstract class SkillInteractor {
    protected requestFilter: RequestFilter = null;
    protected skillContext: SkillContext = null;

    public constructor(protected model: InteractionModel, locale: string, applicationID?: string) {
        const audioPlayer = new AudioPlayer(this);
        this.skillContext = new SkillContext(this.model, audioPlayer, locale, applicationID);
        this.skillContext.newSession();
    }

    public context(): SkillContext {
        return this.skillContext;
    }

    /**
     * Calls the skill with specified phrase
     * Hits the callback with the JSON payload from the response
     * @param utteranceString
     * @param requestFilter Set a filter on the request - to modify or inspect
     */
    public spoken(utteranceString: string): Promise<any> {
        let utterance = new Utterance(this.interactionModel(), utteranceString);

        // If we don't match anything, we use the default utterance - simple algorithm for this
        if (!utterance.matched()) {
            const defaultPhrase = this.interactionModel().sampleUtterances.defaultUtterance();
            utterance = new Utterance(this.interactionModel(), defaultPhrase.phrase);
            console.warn("No intentName matches utterance: " + utteranceString
                + ". Using fallback utterance: " + defaultPhrase.phrase);
        }

        return this.callSkillWithIntent(utterance.intent(), utterance.toJSON());
    }

    public launched(): Promise<any> {
        const serviceRequest = new SkillRequest(this.skillContext);
        serviceRequest.launchRequest();
        return this.callSkill(serviceRequest);
    }

    public sessionEnded(sessionEndedReason: SessionEndedReason,
                        errorData?: any): Promise<any> {
        if (sessionEndedReason === SessionEndedReason.ERROR) {
            console.error("SessionEndedRequest:\n" + JSON.stringify(errorData, null, 2));
        }

        const serviceRequest = new SkillRequest(this.skillContext);
        // Convert to enum value and send request
        serviceRequest.sessionEndedRequest(sessionEndedReason, errorData);
        return this.callSkill(serviceRequest).then(() => {
            this.context().endSession();
        });
    }

    /**
     * Passes in an intent with slots as a simple JSON map: {slot1: "value", slot2: "value2", etc.}
     * @param intentName
     * @param slots
<<<<<<< HEAD
     * @param requestFilter
     */
    public intended(intentName: string, slots?: any, requestFilter?: RequestFilter): Promise<SkillResponse> {
        try {
            return this.callSkillWithIntent(intentName, slots, requestFilter);
        } catch (e) {
            return Promise.reject(e);
        }
    }

    public async callSkill(serviceRequest: SkillRequest, requestFilter?: RequestFilter): Promise<SkillResponse> {
=======
     */
    public async intended(intentName: string, slots?: any): Promise<any> {
        return this.callSkillWithIntent(intentName, slots);
    }

    public filter(requestFilter: RequestFilter): void {
        this.requestFilter = requestFilter;
    }

    public async callSkill(serviceRequest: SkillRequest): Promise<any> {
>>>>>>> f957876f
        // Call this at the last possible minute, because of state issues
        //  What can happen is this gets queued, and then another request ends the session
        //  So we want to wait until just before we send this to create the session
        // This ensures it is in the proper state for the duration
        if (serviceRequest.requiresSession() && !this.context().activeSession()) {
            this.context().newSession();
        }

        const requestJSON = serviceRequest.toJSON();
        if (this.requestFilter) {
            this.requestFilter(requestJSON);
        }

        const result: any = await this.invoke(requestJSON);

        if (this.context().activeSession()) {
            this.context().session().used();
            if (result && result.response && result.response.shouldEndSession) {
                this.context().endSession();
            } else {
                this.context().session().updateAttributes(result.sessionAttributes);
            }
        }

<<<<<<< HEAD
        return new SkillResponse(result);
=======
        if (result.response !== undefined && result.response.directives !== undefined) {
            this.context().audioPlayer().directivesReceived(result.response.directives);
        }

        return result;
>>>>>>> f957876f
    }

    protected abstract invoke(requestJSON: any): Promise<any>;

<<<<<<< HEAD
    private callSkillWithIntent(intentName: string,
                                slots?: any, requestFilter?: RequestFilter): Promise<SkillResponse> {
=======
    private async callSkillWithIntent(intentName: string, slots?: any, requestFilter?: RequestFilter): Promise<any> {
>>>>>>> f957876f
        // When the user utters an intent, we suspend for it
        // We do this first to make sure everything is in the right state for what comes next
        if (this.skillContext.audioPlayerEnabled() && this.skillContext.audioPlayer().isPlaying()) {
            this.skillContext.audioPlayer().suspend();
        }

        // Now we generate the service request
        //  The request is built based on the state from the previous step, so important that it is suspended first
        const serviceRequest = new SkillRequest(this.skillContext).intentRequest(intentName);
        if (slots !== undefined && slots !== null) {
            for (const slotName of Object.keys(slots)) {
                serviceRequest.withSlot(slotName, slots[slotName]);
            }
        }

        const result = await this.callSkill(serviceRequest);
        if (this.skillContext.audioPlayerEnabled() && this.skillContext.audioPlayer().suspended()) {
            this.skillContext.audioPlayer().resume();
        }
        return result;
    }

    // Helper method for getting interaction model
    private interactionModel(): InteractionModel {
        return this.context().interactionModel();
    }
}<|MERGE_RESOLUTION|>--- conflicted
+++ resolved
@@ -31,9 +31,8 @@
      * Calls the skill with specified phrase
      * Hits the callback with the JSON payload from the response
      * @param utteranceString
-     * @param requestFilter Set a filter on the request - to modify or inspect
      */
-    public spoken(utteranceString: string): Promise<any> {
+    public spoken(utteranceString: string): Promise<SkillResponse> {
         let utterance = new Utterance(this.interactionModel(), utteranceString);
 
         // If we don't match anything, we use the default utterance - simple algorithm for this
@@ -71,21 +70,8 @@
      * Passes in an intent with slots as a simple JSON map: {slot1: "value", slot2: "value2", etc.}
      * @param intentName
      * @param slots
-<<<<<<< HEAD
-     * @param requestFilter
      */
-    public intended(intentName: string, slots?: any, requestFilter?: RequestFilter): Promise<SkillResponse> {
-        try {
-            return this.callSkillWithIntent(intentName, slots, requestFilter);
-        } catch (e) {
-            return Promise.reject(e);
-        }
-    }
-
-    public async callSkill(serviceRequest: SkillRequest, requestFilter?: RequestFilter): Promise<SkillResponse> {
-=======
-     */
-    public async intended(intentName: string, slots?: any): Promise<any> {
+    public async intended(intentName: string, slots?: any): Promise<SkillResponse> {
         return this.callSkillWithIntent(intentName, slots);
     }
 
@@ -93,8 +79,7 @@
         this.requestFilter = requestFilter;
     }
 
-    public async callSkill(serviceRequest: SkillRequest): Promise<any> {
->>>>>>> f957876f
+    public async callSkill(serviceRequest: SkillRequest): Promise<SkillResponse> {
         // Call this at the last possible minute, because of state issues
         //  What can happen is this gets queued, and then another request ends the session
         //  So we want to wait until just before we send this to create the session
@@ -119,25 +104,16 @@
             }
         }
 
-<<<<<<< HEAD
-        return new SkillResponse(result);
-=======
         if (result.response !== undefined && result.response.directives !== undefined) {
             this.context().audioPlayer().directivesReceived(result.response.directives);
         }
 
-        return result;
->>>>>>> f957876f
+        return new SkillResponse(result);
     }
 
     protected abstract invoke(requestJSON: any): Promise<any>;
 
-<<<<<<< HEAD
-    private callSkillWithIntent(intentName: string,
-                                slots?: any, requestFilter?: RequestFilter): Promise<SkillResponse> {
-=======
-    private async callSkillWithIntent(intentName: string, slots?: any, requestFilter?: RequestFilter): Promise<any> {
->>>>>>> f957876f
+    private async callSkillWithIntent(intentName: string, slots?: any): Promise<SkillResponse> {
         // When the user utters an intent, we suspend for it
         // We do this first to make sure everything is in the right state for what comes next
         if (this.skillContext.audioPlayerEnabled() && this.skillContext.audioPlayer().isPlaying()) {
